# SpeechBrain Benchmarks

<p align="center">
  <img src="https://raw.githubusercontent.com/speechbrain/speechbrain/develop/docs/images/speechbrain-logo.svg" alt="SpeechBrain Logo"/>
</p>

[![Tweet](https://img.shields.io/twitter/url/http/shields.io.svg?style=social)](https://twitter.com/SpeechBrain1/)
[![Discord](https://dcbadge.vercel.app/api/server/3wYvAaz3Ck?style=flat)](https://discord.gg/3wYvAaz3Ck)

<img src="https://github.blog/wp-content/uploads/2020/09/github-stars-logo_Color.png" alt="drawing" width="25"/> **Please, star our project on github (see top-right corner) if you appreciate our contribution to the community!**

Welcome to the SpeechBrain Benchmarks repository! This repository is dedicated to housing a collection of benchmarks associated with the [SpeechBrain toolkit](https://speechbrain.github.io/).

*What are benchmarks?* Benchmarks are standardized sets of recipes that enable users to measure the performance of specific models or techniques within a standardized environment. By utilizing these benchmarks, you can evaluate and compare the effectiveness of different approaches.

The SpeechBrain Benchmarks currently include the following:

- [CL_MASR](https://github.com/speechbrain/benchmarks/tree/main/benchmarks/CL_MASR) - A benchmark designed to assess continual learning techniques, specifically focusing on the continual learning of new languages for speech recognition.

- [MP3S](https://github.com/speechbrain/benchmarks/tree/main/benchmarks/MP3S) - A benchmark created to facilitate the fair assessment of self-supervised speech representations.

- [MOABB](https://github.com/speechbrain/benchmarks/tree/main/benchmarks/MOABB) - A benchmark designed for evaluating neural models in well-known EEG tasks like motor imagery, P300, and SSVEP.


Our benchmarks align with speechbrain's commitment to transparent and replicable research by providing standardized tools and resources for studying specific topics.

To learn more about each available benchmark, please click on the corresponding link provided above. We encourage you to explore the benchmarks and utilize them for your research and experimentation.

If you have any questions or need assistance, please don't hesitate to reach out. Happy benchmarking!

## 🛠️ Installation

1. Clone the GitHub repository and install the requirements:

    ```bash
<<<<<<< HEAD
    git clone https://github.com/speechbrain/benchmarks.git --recursive
=======
    git clone https://github.com/speechbrain/benchmarks.git
    cd benchmarks
    git submodule update --init --recursive
>>>>>>> 1a27682d
    cd speechbrain
    pip install -r requirements.txt
    pip install -e .
    ```

2. Access SpeechBrain in your Python code:

    ```python
    import speechbrain as sb
    ```

Any modifications made to the `speechbrain` package will be automatically reflected, thanks to the `--editable` flag.

## ✔️ Test Installation

Ensure your installation is correct by running the following commands:

```bash
pytest tests
pytest --doctest-modules speechbrain
```

## 🏃‍♂️ Running an Experiment

In SpeechBrain, you can train a model for any task using the following steps:

```python
cd recipes/<dataset>/<task>/
python experiment.py params.yaml
```

The results will be saved in the `output_folder` specified in the YAML file.

## 📘 Learning SpeechBrain

- **Website:** Explore general information on the [official website](https://speechbrain.github.io).

- **Tutorials:** Start with [basic tutorials](https://speechbrain.github.io/tutorial_basics.html) covering fundamental functionalities. Find advanced tutorials and topics in the Tutorials menu on the [SpeechBrain website](https://speechbrain.github.io).

- **Documentation:** Detailed information on the SpeechBrain API, contribution guidelines, and code is available in the [documentation](https://speechbrain.readthedocs.io/en/latest/index.html).


# Citing SpeechBrain
Please, cite SpeechBrain if you use it for your research or business.

```bibtex
@misc{speechbrain,
  title={{SpeechBrain}: A General-Purpose Speech Toolkit},
  author={Mirco Ravanelli and Titouan Parcollet and Peter Plantinga and Aku Rouhe and Samuele Cornell and Loren Lugosch and Cem Subakan and Nauman Dawalatabad and Abdelwahab Heba and Jianyuan Zhong and Ju-Chieh Chou and Sung-Lin Yeh and Szu-Wei Fu and Chien-Feng Liao and Elena Rastorgueva and François Grondin and William Aris and Hwidong Na and Yan Gao and Renato De Mori and Yoshua Bengio},
  year={2021},
  eprint={2106.04624},
  archivePrefix={arXiv},
  primaryClass={eess.AS},
  note={arXiv:2106.04624}
}
```

<|MERGE_RESOLUTION|>--- conflicted
+++ resolved
@@ -33,13 +33,9 @@
 1. Clone the GitHub repository and install the requirements:
 
     ```bash
-<<<<<<< HEAD
-    git clone https://github.com/speechbrain/benchmarks.git --recursive
-=======
     git clone https://github.com/speechbrain/benchmarks.git
     cd benchmarks
     git submodule update --init --recursive
->>>>>>> 1a27682d
     cd speechbrain
     pip install -r requirements.txt
     pip install -e .
